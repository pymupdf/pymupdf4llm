"""
This is an advanced PyMuPDF utility for detecting multi-column pages.
It can be used in a shell script, or its main function can be imported and
invoked as descript below.

Features
---------
- Identify text belonging to (a variable number of) columns on the page.
- Text with different background color is handled separately, allowing for
  easier treatment of side remarks, comment boxes, etc.
- Uses text block detection capability to identify text blocks and
  uses the block bboxes as primary structuring principle.
- Supports ignoring footers via a footer margin parameter.
- Returns re-created text boundary boxes (integer coordinates), sorted ascending
  by the top, then by the left coordinates.

Restrictions
-------------
- Only supporting horizontal, left-to-right text
- Returns a list of text boundary boxes - not the text itself. The caller is
  expected to extract text from within the returned boxes.
- Text written above images is ignored altogether (option).
- This utility works as expected in most cases. The following situation cannot
  be handled correctly:
    * overlapping (non-disjoint) text blocks
    * image captions are not recognized and are handled like normal text

Usage
------
- As a CLI shell command use

  python multi_column.py input.pdf footer_margin header_margin

  Where margins are the height of the bottom / top stripes to ignore on each
  page.
  This code is intended to be modified according to your need.

- Use in a Python script as follows:

  ----------------------------------------------------------------------------------
  from multi_column import column_boxes

  # for each page execute
  bboxes = column_boxes(page, footer_margin=50, no_image_text=True)

  bboxes is a list of pymupdf.IRect objects, that are sorted ascending by their
  y0, then x0 coordinates. Their text content can be extracted by all PyMuPDF
  get_text() variants, like for instance the following:
  for rect in bboxes:
      print(page.get_text(clip=rect, sort=True))
  ----------------------------------------------------------------------------------

Dependencies
-------------
PyMuPDF v1.24.2 or later

Copyright and License
----------------------
Copyright 2024 Artifex Software, Inc.
License GNU Affero GPL 3.0
"""

import string

import pymupdf

pymupdf.TOOLS.set_small_glyph_heights(True)


def column_boxes(
    page,
    *,
    footer_margin=50,
    header_margin=50,
    no_image_text=True,
    textpage=None,
    paths=None,
    avoid=None,
):
    """Determine bboxes which wrap a column on the page.

    Args:
        footer_margin: ignore text if distance from bottom is less
        header_margin: ignore text if distance from top is less
        no_image_text: ignore text inside image bboxes
        textpage: use this textpage instead of creating one
        paths: use these drawings instead of extracting here
        avoid: ignore text in any of these areas
    """
    WHITE = set(string.whitespace)

    def is_white(text):
        """Check for relevant text."""
        return WHITE.issuperset(text)

    def in_bbox(bb, bboxes):
        """Return 1-based number if a bbox contains bb, else return 0."""
        for i, bbox in enumerate(bboxes, start=1):
            if bb in bbox:
                return i
        return 0

    def in_bbox_using_cache(bb, bboxes, cache):
        """Return 1-based number if a bbox contains bb, else return 0."""
        """Results are stored in the cache for speedup."""
        cache_key = f"{id(bb)}_{id(bboxes)}"
        cached = cache.get(cache_key)
        if cached is not None:
            return cached

        index = 0
        for i, bbox in enumerate(bboxes, start=1):
            if bb in bbox:
                index = i
                break

        cache[cache_key] = index
        return index

    def intersects_bboxes(bb, bboxes):
        """Return True if a bbox touches bb, else return False."""
        for bbox in bboxes:
            if not (bb & bbox).is_valid:
                return True
        return False

    def can_extend(temp, bb, bboxlist, vert_bboxes):
        """Determines whether rectangle 'temp' can be extended by 'bb'
        without intersecting any of the rectangles contained in 'bboxlist'
        or 'vert_bboxes'.

        Items of bboxlist may be None if they have been removed.

        Returns:
            True if 'temp' has no intersections with items of 'bboxlist'.
        """
        for b in bboxlist:
            if not intersects_bboxes(temp, vert_bboxes) and (
                b is None or b == bb or (temp & b).is_empty
            ):
                continue
            return False

        return True

    def clean_nblocks(nblocks):
        """Do some elementary cleaning."""

        # 1. remove any duplicate blocks.
        blen = len(nblocks)
        if blen < 2:
            return nblocks
        start = blen - 1
        for i in range(start, -1, -1):
            bb1 = nblocks[i]
            bb0 = nblocks[i - 1]
            if bb0 == bb1:
                del nblocks[i]

        if len(nblocks) == 0:
            return nblocks

        # 2. repair sequence in special cases:
        # consecutive bboxes with almost same bottom value are sorted ascending
        # by x-coordinate.
        y1 = nblocks[0].y1  # first bottom coordinate
        i0 = 0  # its index
        i1 = -1  # index of last bbox with same bottom

        # Iterate over bboxes, identifying segments with approx. same bottom value.
        # Replace every segment by its sorted version.
        for i in range(1, len(nblocks)):
            b1 = nblocks[i]
            if abs(b1.y1 - y1) > 3:  # different bottom
                if i1 > i0:  # segment length > 1? Sort it!
                    nblocks[i0 : i1 + 1] = sorted(
                        nblocks[i0 : i1 + 1], key=lambda b: b.x0
                    )
                y1 = b1.y1  # store new bottom value
                i0 = i  # store its start index
            i1 = i  # store current index
        if i1 > i0:  # segment waiting to be sorted
            nblocks[i0 : i1 + 1] = sorted(nblocks[i0 : i1 + 1], key=lambda b: b.x0)
        return nblocks

    def join_rects_phase1(bboxes):
        """Postprocess identified text blocks, phase 1.

        Joins any rectangles that "touch" each other.
        This means that their intersection is valid (but may be empty).
        To prefer vertical joins, we will ignore small gaps.
        """
        delta = (0, 0, 0, 10)  # allow this gap below
        prects = bboxes[:]
        new_rects = []
        while prects:
            prect0 = prects[0]
            repeat = True
            while repeat:
                repeat = False
                for i in range(len(prects) - 1, 0, -1):
                    if ((prect0 + delta) & prects[i]).is_valid:
                        prect0 |= prects[i]
                        del prects[i]
                        repeat = True
            new_rects.append(prect0)
            del prects[0]
        return new_rects

    def join_rects_phase2(bboxes):
        """Postprocess identified text blocks, phase 2.

        Increase the width of each text block so that small left or right
        border differences are removed. Then try to join even more text
        rectangles.
        """
        prects = bboxes[:]  # copy of argument list
        for i in range(len(prects)):
            b = prects[i]
            # go left and right somewhat
            x0 = min([bb.x0 for bb in prects if abs(bb.x0 - b.x0) <= 3])
            x1 = max([bb.x1 for bb in prects if abs(bb.x1 - b.x1) <= 3])
            b.x0 = x0  # store new left / right border
            b.x1 = x1
            prects[i] = b

        # sort by left, top
        prects.sort(key=lambda b: (b.x0, b.y0))
        new_rects = [prects[0]]  # initialize with first item

        # walk through the rest, top to bottom, then left to right
        for r in prects[1:]:
            r0 = new_rects[-1]  # previous bbox

            # join if we have similar borders and are not too far down
            if (
                abs(r.x0 - r0.x0) <= 3
                and abs(r.x1 - r0.x1) <= 3
                and abs(r0.y1 - r.y0) <= 12
            ):
                r0 |= r
                new_rects[-1] = r0
                continue
            # else append this as new text block
            new_rects.append(r)
        return new_rects

    def join_rects_phase3(bboxes, path_rects, cache):
        prects = bboxes[:]
        new_rects = []

        while prects:
            prect0 = prects[0]
            repeat = True
            while repeat:
                repeat = False
                for i in range(len(prects) - 1, 0, -1):
                    prect1 = prects[i]
                    # do not join across columns
                    if prect1.x0 > prect0.x1 or prect1.x1 < prect0.x0:
                        continue
<<<<<<< HEAD
                    # do not join areas with a different background
                    if in_bbox(prect0, path_rects) != in_bbox(prect1, path_rects):
=======
                    # do not join different backgrounds
                    if in_bbox_using_cache(prect0, path_rects, cache) != in_bbox_using_cache(prect1, path_rects, cache):
>>>>>>> 0362d280
                        continue
                    temp = prect0 | prect1
                    test = set(
                        [tuple(b) for b in prects + new_rects if b.intersects(temp)]
                    )
                    if test == set((tuple(prect0), tuple(prect1))):
                        prect0 |= prect1
                        prects[0] = prect0
                        del prects[i]
                        repeat = True
            new_rects.append(prect0)
            del prects[0]

        """
        Hopefully the most reasonable sorting sequence:
        At this point we have finished identifying blocks that wrap text.
        We now need to determine the SEQUENCE by which text extraction from
        these blocks should take place. This is hardly possible with 100%
        certainty. Our sorting approach is guided by the following thought:
        1. Extraction should start with the block whose top-left corner is the
           left-most and top-most.
        2. Any blocks further to the right should be extracted later - even if
           their top-left corner is higher up on the page.
        3. Sorting the identified rectangles must therefore happen using a
           tuple (y, x) as key, where y is not smaller (= higher up) than that
           of the left-most block with a non-empty vertical overlap.
        4. To continue "left block" with "next is ...", its sort key must be
                          Q +---------+    tuple (P.y, Q.x).
                            | next is |
              P +-------+   |  this   |
                | left  |   |  block  |
                | block |   +---------+
                +-------+
        """
        sort_rects = []  # copy of "new_rects" with a computed sort key
        for box in new_rects:
            # search for the left-most rect that overlaps like "P" above
            # candidates must have the same background
            background = in_bbox(box, path_rects)  # this background
            left_rects = sorted(
                [
                    r
                    for r in new_rects
                    if r.x1 < box.x0
                    and (box.y0 <= r.y0 <= box.y1 or box.y0 <= r.y1 <= box.y1)
                    # and in_bbox(r, path_rects) == background
                ],
                key=lambda r: r.x1,
            )
            if left_rects:  # if a "P" rectangle was found ...
                key = (left_rects[-1].y0, box.x0)  # use this key
            else:
                key = (box.y0, box.x0)  # else use the original (Q.y, Q.x).
            sort_rects.append((box, key))
        sort_rects.sort(key=lambda sr: sr[1])  # by computed key
        new_rects = [sr[0] for sr in sort_rects]  # extract sorted rectangles

        # move text rects with background color into a separate list
        shadow_rects = []
        # for i in range(len(new_rects) - 1, 0, -1):
        #     r = +new_rects[i]
        #     if in_bbox(r, path_rects):  # text with shaded background
        #         shadow_rects.insert(0, r)  # put in front to keep sequence
        #         del new_rects[i]
        return new_rects + shadow_rects

    # compute relevant page area
    clip = +page.rect
    clip.y1 -= footer_margin  # Remove footer area
    clip.y0 += header_margin  # Remove header area

    paths = [
        p
        for p in page.get_drawings()
        if p["rect"].width < clip.width and p["rect"].height < clip.height
    ]

    if textpage is None:
        textpage = page.get_textpage(clip=clip, flags=pymupdf.TEXTFLAGS_TEXT)

    bboxes = []

    # image bboxes
    img_bboxes = []
    if avoid is not None:
        img_bboxes.extend(avoid)

    # non-horizontal text boxes, avoid when expanding other text boxes
    vert_bboxes = []

    # path rectangles
    path_rects = []
    for p in paths:
        # give empty path rectangles some small width or height
        prect = p["rect"]
        lwidth = 0.5 if (_ := p["width"]) is None else _ * 0.5

        if prect.width == 0:
            prect.x0 -= lwidth
            prect.x1 += lwidth
        if prect.height == 0:
            prect.y0 -= lwidth
            prect.y1 += lwidth
        path_rects.append(prect)

    # sort path bboxes by ascending top, then left coordinates
    path_rects.sort(key=lambda b: (b.y0, b.x0))

    # bboxes of images on page, no need to sort them
    for item in page.get_images():
        img_bboxes.extend(page.get_image_rects(item[0]))

    # blocks of text on page
    blocks = textpage.extractDICT()["blocks"]

    # Make block rectangles, ignoring non-horizontal text
    for b in blocks:
        bbox = pymupdf.Rect(b["bbox"])  # bbox of the block

        # ignore text written upon images
        if no_image_text and in_bbox(bbox, img_bboxes):
            continue

        # confirm first line to be horizontal
        try:
            line0 = b["lines"][0]  # get first line
        except IndexError:
            continue

        if abs(1 - line0["dir"][0]) > 1e-3:  # only (almost) horizontal text
            vert_bboxes.append(bbox)  # a block with non-horizontal text
            continue

        srect = pymupdf.EMPTY_RECT()
        for line in b["lines"]:
            lbbox = pymupdf.Rect(line["bbox"])
            text = "".join([s["text"] for s in line["spans"]])
            if not is_white(text):
                srect |= lbbox
        bbox = +srect

        if not bbox.is_empty:
            bboxes.append(bbox)

    # Sort text bboxes by ascending background, top, then left coordinates
    bboxes.sort(key=lambda k: (in_bbox(k, path_rects), k.y0, k.x0))

    # immediately return of no text found
    if bboxes == []:
        return []

    # --------------------------------------------------------------------
    # Join bboxes to establish some column structure
    # --------------------------------------------------------------------
    # the final block bboxes on page
    nblocks = [bboxes[0]]  # pre-fill with first bbox
    bboxes = bboxes[1:]  # remaining old bboxes
    cache = {}

    for i, bb in enumerate(bboxes):  # iterate old bboxes
        check = False  # indicates unwanted joins

        # check if bb can extend one of the new blocks
        for j in range(len(nblocks)):
            nbb = nblocks[j]  # a new block

            # never join across columns
            if bb is None or nbb.x1 < bb.x0 or bb.x1 < nbb.x0:
                continue

            # never join across different background colors
            if in_bbox_using_cache(nbb, path_rects, cache) != in_bbox_using_cache(bb, path_rects, cache):
                continue

            temp = bb | nbb  # temporary extension of new block
            check = can_extend(temp, nbb, nblocks, vert_bboxes)
            if check is True:
                break

        if not check:  # bb cannot be used to extend any of the new bboxes
            nblocks.append(bb)  # so add it to the list
            j = len(nblocks) - 1  # index of it
            temp = nblocks[j]  # new bbox added

        # check if some remaining bbox is contained in temp
        check = can_extend(temp, bb, bboxes, vert_bboxes)
        if check is False:
            nblocks.append(bb)
        else:
            nblocks[j] = temp
        bboxes[i] = None

    # do some elementary cleaning
    nblocks = clean_nblocks(nblocks)
    if len(nblocks) == 0:
        return nblocks

    # several phases of rectangle joining
    nblocks = join_rects_phase1(nblocks)
    nblocks = join_rects_phase2(nblocks)
    nblocks = join_rects_phase3(nblocks, path_rects, cache)

    # return identified text bboxes
    return nblocks


if __name__ == "__main__":
    """Only for debugging purposes, currently.

    Draw red borders around the returned text bboxes and insert
    the bbox number.
    Then save the file under the name "input-blocks.pdf".
    """
    import sys

    RED = pymupdf.pdfcolor["red"]
    # get the file name
    filename = sys.argv[1]

    # check if footer margin is given
    if len(sys.argv) > 2:
        footer_margin = int(sys.argv[2])
    else:  # use default vaue
        footer_margin = 50

    # check if header margin is given
    if len(sys.argv) > 3:
        header_margin = int(sys.argv[3])
    else:  # use default vaue
        header_margin = 50

    # open document
    doc = pymupdf.open(filename)

    # iterate over the pages
    for page in doc:
        # get the text bboxes
        bboxes = column_boxes(
            page, footer_margin=footer_margin, header_margin=header_margin
        )

        # prepare a canvas to draw rectangles and text
        shape = page.new_shape()

        # iterate over the bboxes
        for i, rect in enumerate(bboxes):
            shape.draw_rect(rect)  # draw a border

            # write sequence number
            shape.insert_text(rect.tl + (5, 15), str(i), color=RED)

        # finish drawing / text with color red
        shape.finish(color=RED)
        shape.commit()  # store to the page

    # save document with text bboxes
    doc.ez_save(filename.replace(".pdf", "-blocks.pdf"))<|MERGE_RESOLUTION|>--- conflicted
+++ resolved
@@ -259,13 +259,9 @@
                     # do not join across columns
                     if prect1.x0 > prect0.x1 or prect1.x1 < prect0.x0:
                         continue
-<<<<<<< HEAD
-                    # do not join areas with a different background
-                    if in_bbox(prect0, path_rects) != in_bbox(prect1, path_rects):
-=======
+
                     # do not join different backgrounds
                     if in_bbox_using_cache(prect0, path_rects, cache) != in_bbox_using_cache(prect1, path_rects, cache):
->>>>>>> 0362d280
                         continue
                     temp = prect0 | prect1
                     test = set(
