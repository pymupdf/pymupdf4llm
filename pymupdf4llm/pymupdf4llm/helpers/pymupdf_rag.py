"""
This script accepts a PDF document filename and converts it to a text file
in Markdown format, compatible with the GitHub standard.

It must be invoked with the filename like this:

python pymupdf_rag.py input.pdf [-pages PAGES]

The "PAGES" parameter is a string (containing no spaces) of comma-separated
page numbers to consider. Each item is either a single page number or a
number range "m-n". Use "N" to address the document's last page number.
Example: "-pages 2-15,40,43-N"

It will produce a markdown text file called "input.md".

Text will be sorted in Western reading order. Any table will be included in
the text in markdwn format as well.

Dependencies
-------------
PyMuPDF v1.25.4 or later

Copyright and License
----------------------
Copyright (C) 2024-2025 Artifex Software, Inc.

PyMuPDF4LLM is free software: you can redistribute it and/or modify it under the
terms of the GNU Affero General Public License as published by the Free
Software Foundation, either version 3 of the License, or (at your option)
any later version.

Alternative licensing terms are available from the licensor.
For commercial licensing, see <https://www.artifex.com/> or contact
Artifex Software, Inc., 39 Mesa Street, Suite 108A, San Francisco,
CA 94129, USA, for further information.
"""

import os
import string
from binascii import b2a_base64
import pymupdf
from pymupdf4llm.helpers.get_text_lines import get_raw_lines, is_white
from pymupdf4llm.helpers.multi_column import column_boxes
from pymupdf4llm.helpers.progress import ProgressBar
from dataclasses import dataclass

pymupdf.TOOLS.unset_quad_corrections(True)
# Characters recognized as bullets when starting a line.
bullet = tuple(
    [
        "- ",
        "* ",
        "> ",
        chr(0xB6),
        chr(0xB7),
        chr(8224),
        chr(8225),
        chr(8226),
        chr(0xF0A7),
        chr(0xF0B7),
    ]
    + list(map(chr, range(9632, 9680)))
)

GRAPHICS_TEXT = "\n![](%s)\n"


class IdentifyHeaders:
    """Compute data for identifying header text.

    All non-white text from all selected pages is extracted and its font size
    noted as a rounded value.
    The most frequent font size (and all smaller ones) is taken as body text
    font size.
    Larger font sizes are mapped to strings of multiples of '#', the header
    tag in Markdown, which in turn is Markdown's representation of HTML's
    header tags <h1> to <h6>.
    Larger font sizes than body text but smaller than the <h6> font size are
    represented as <h6>.
    """

    def __init__(
        self,
        doc: str,
        pages: list = None,
        body_limit: float = 12,
    ):
        """Read all text and make a dictionary of fontsizes.

        Args:
            pages: optional list of pages to consider
            body_limit: consider text with larger font size as some header
        """
        if isinstance(doc, pymupdf.Document):
            mydoc = doc
        else:
            mydoc = pymupdf.open(doc)

        if pages is None:  # use all pages if omitted
            pages = range(mydoc.page_count)

        fontsizes = {}
        for pno in pages:
            page = mydoc.load_page(pno)
            blocks = page.get_text("dict", flags=pymupdf.TEXTFLAGS_TEXT)["blocks"]
            for span in [  # look at all non-empty horizontal spans
                s
                for b in blocks
                for l in b["lines"]
                for s in l["spans"]
                if not is_white(s["text"])
            ]:
                fontsz = round(span["size"])
                count = fontsizes.get(fontsz, 0) + len(span["text"].strip())
                fontsizes[fontsz] = count

        if mydoc != doc:
            # if opened here, close it now
            mydoc.close()

        # maps a fontsize to a string of multiple # header tag characters
        self.header_id = {}

        # If not provided, choose the most frequent font size as body text.
        # If no text at all on all pages, just use 12.
        # In any case all fonts not exceeding
        temp = sorted(
            [(k, v) for k, v in fontsizes.items()],
            key=lambda i: i[1],
            reverse=True,
        )
        if temp:
            self.body_limit = min(body_limit, temp[0][0])
        else:
            self.body_limit = body_limit

        # identify up to 6 font sizes as header candidates
        sizes = sorted(
            [f for f in fontsizes.keys() if f > self.body_limit],
            reverse=True,
        )[:6]

        # make the header tag dictionary
        for i, size in enumerate(sizes):
            self.header_id[size] = "#" * (i + 1) + " "

    def get_header_id(self, span: dict, page=None) -> str:
        """Return appropriate markdown header prefix.

        Given a text span from a "dict"/"rawdict" extraction, determine the
        markdown header prefix string of 0 to n concatenated '#' characters.
        """
        fontsize = round(span["size"])  # compute fontsize
        if fontsize <= self.body_limit:  # shortcut for body text
            return ""
        hdr_id = self.header_id.get(fontsize, "")
        # If no header but larger than body text, assign <h6>.
        if not hdr_id and fontsize > self.body_limit:
            hdr_id = "###### "
        return hdr_id


# store relevant parameters here
@dataclass
class Parameters:
    pass


def refine_boxes(boxes, enlarge=0):
    """Join any rectangles with a pairwise non-empty overlap.

    Accepts and returns a list of Rect items.
    Note that rectangles that only "touch" each other (common point or edge)
    are not considered as overlapping.
    Use a positive "enlarge" parameter to enlarge rectangle by these many
    points in every direction.

    TODO: Consider using a sweeping line algorithm for this.
    """
    delta = (-enlarge, -enlarge, enlarge, enlarge)
    new_rects = []
    # list of all vector graphic rectangles
    prects = boxes[:]

    while prects:  # the algorithm will empty this list
        r = +prects[0] + delta  # copy of first rectangle
        repeat = True  # initialize condition
        while repeat:
            repeat = False  # set false as default
            for i in range(len(prects) - 1, 0, -1):  # from back to front
                if r.intersects(prects[i].irect):  # enlarge first rect with this
                    r |= prects[i]
                    del prects[i]  # delete this rect
                    repeat = True  # indicate must try again

        # first rect now includes all overlaps
        new_rects.append(r)
        del prects[0]

    new_rects = sorted(set(new_rects), key=lambda r: (r.x0, r.y0))
    return new_rects


def is_significant(box, paths):
    """Check whether the rectangle "box" contains 'signifiant' drawings.

    This means that some path is contained in the "interior" of box.
    To this end, we build a sub-box of 90% of the original box and check
    whether this still contains drawing paths.
    """
    if box.width > box.height:
        d = box.width * 0.025
    else:
        d = box.height * 0.025
    nbox = box + (d, d, -d, -d)  # nbox covers 90% of box interior
    # paths contained in box:
    my_paths = [p for p in paths if p["rect"] in box and p["rect"] != box]
    for p in my_paths:
        rect = p["rect"]
        if not (rect & nbox).is_empty:  # intersects interior: significant!
            return True
        # Remaining case: a horizontal or vertical line
        # horizontal line:
        if rect.y0 == rect.y1 and rect.x0 < nbox.x1 and rect.x1 > nbox.x0:
            return True
        # vertical line
        if rect.x0 == rect.x1 and rect.y0 < nbox.y1 and rect.y1 > nbox.y0:
            return True
    return False


def to_markdown(
    doc,
    *,
    pages=None,
    hdr_info=None,
    write_images=False,
    embed_images=False,
    image_path="",
    image_format="png",
    image_size_limit=0.05,
    filename=None,
    force_text=True,
    page_chunks=False,
    margins=(0, 0, 0, 0),
    dpi=150,
    page_width=612,
    page_height=None,
    table_strategy="lines_strict",
    graphics_limit=None,
    fontsize_limit=3,
    ignore_code=False,
    extract_words=False,
<<<<<<< HEAD
    show_progress=False,
):
=======
    show_progress=True,
    image_extract_algorithm="simple-drop",
) -> str:
>>>>>>> 0362d280
    """Process the document and return the text of the selected pages.

    Args:
        doc: pymupdf.Document or string.
        pages: list of page numbers to consider (0-based).
        hdr_info: callable or object having a method named 'get_hdr_info'.
        write_images: (bool) whether to save images / drawing as files.
        embed_images: (bool) embed images as base64 encoded strings
        image_path: (str) folder into which images should be stored.
        image_format: (str) desired image format. Choose a supported one.
        force_text: (bool) output text despite of background.
        page_chunks: (bool) whether to segment output by page.
        margins: do not consider content overlapping margin areas.
        dpi: (int) desired resolution for generated images.
        page_width: (float) assumption if page layout is variable.
        page_height: (float) assumption if page layout is variable.
        table_strategy: choose table detection strategy
        graphics_limit: (int) ignore page with too many vector graphics.
        ignore_code: (bool) suppress code-like formatting (mono-space fonts)
        extract_words: (bool) include "words"-like output in page chunks
        show_progress: (bool) print progress as each page is processed.
        image_extract_algorithm: (str) which algorithm to use "simple" or "simple-drop".

    """
    if write_images is False and embed_images is False and force_text is False:
        raise ValueError("Image and text on images cannot both be suppressed.")
    if embed_images is True:
        write_images = False
        image_path = ""
    if not 0 <= image_size_limit < 1:
        raise ValueError("'image_size_limit' must be non-negative and less than 1.")
    DPI = dpi
    IGNORE_CODE = ignore_code
    IMG_EXTENSION = image_format
    EXTRACT_WORDS = extract_words
    if EXTRACT_WORDS is True:
        page_chunks = True
        ignore_code = True
    IMG_PATH = image_path
    if IMG_PATH and write_images is True and not os.path.exists(IMG_PATH):
        os.mkdir(IMG_PATH)

    if not isinstance(doc, pymupdf.Document):
        doc = pymupdf.open(doc)

    FILENAME = doc.name if filename is None else filename
    GRAPHICS_LIMIT = graphics_limit
    FONTSIZE_LIMIT = fontsize_limit

    # for reflowable documents allow making 1 page for the whole document
    if doc.is_reflowable:
        if hasattr(page_height, "__float__"):
            # accept user page dimensions
            doc.layout(width=page_width, height=page_height)
        else:
            # no page height limit given: make 1 page for whole document
            doc.layout(width=page_width, height=792)
            page_count = doc.page_count
            height = 792 * page_count  # height that covers full document
            doc.layout(width=page_width, height=height)

    if pages is None:  # use all pages if no selection given
        pages = list(range(doc.page_count))

    if hasattr(margins, "__float__"):
        margins = [margins] * 4
    if len(margins) == 2:
        margins = (0, margins[0], 0, margins[1])
    if len(margins) != 4:
        raise ValueError("margins must be one, two or four floats")
    elif not all([hasattr(m, "__float__") for m in margins]):
        raise ValueError("margin values must be floats")

    # If "hdr_info" is not an object with a method "get_header_id", scan the
    # document and use font sizes as header level indicators.
    if callable(hdr_info):
        get_header_id = hdr_info
    elif hasattr(hdr_info, "get_header_id") and callable(hdr_info.get_header_id):
        get_header_id = hdr_info.get_header_id
    elif hdr_info is False:
        get_header_id = lambda s, page=None: ""
    else:
        hdr_info = IdentifyHeaders(doc)
        get_header_id = hdr_info.get_header_id

    def resolve_links(links, span):
        """Accept a span and return a markdown link string.

        Args:
            links: a list as returned by page.get_links()
            span: a span dictionary as returned by page.get_text("dict")

        Returns:
            None or a string representing the link in MD format.
        """
        bbox = pymupdf.Rect(span["bbox"])  # span bbox
        # a link should overlap at least 70% of the span
        for link in links:
            hot = link["from"]  # the hot area of the link
            middle = (hot.tl + hot.br) / 2  # middle point of hot area
            if not middle in bbox:
                continue  # does not touch the bbox
            text = f'[{span["text"].strip()}]({link["uri"]})'
            return text

    def save_image(parms, rect, i):
        """Optionally render the rect part of a page.

        We will ignore images that are empty or that have an edge smaller
        than x% of the corresponding page edge."""
        page = parms.page
        if (
            rect.width < page.rect.width * image_size_limit
            or rect.height < page.rect.height * image_size_limit
        ):
            return ""
        if write_images is True or embed_images is True:
            pix = page.get_pixmap(clip=rect, dpi=DPI)
        else:
            return ""
        if pix.height <= 0 or pix.width <= 0:
            return ""

        if write_images is True:
            filename = os.path.basename(parms.filename).replace(" ", "-")
            image_filename = os.path.join(
                IMG_PATH, f"{filename}-{page.number}-{i}.{IMG_EXTENSION}"
            )
            pix.save(image_filename)
            return image_filename.replace("\\", "/")
        elif embed_images is True:
            # make a base64 encoded string of the image
            data = b2a_base64(pix.tobytes(IMG_EXTENSION)).decode()
            data = f"data:image/{IMG_EXTENSION};base64," + data
            return data
        return ""

    def write_text(
        parms,
        clip: pymupdf.Rect,
        tables=True,
        images=True,
        force_text=force_text,
    ):
        """Output the text found inside the given clip.

        This is an alternative for plain text in that it outputs
        text enriched with markdown styling.
        The logic is capable of recognizing headers, body text, code blocks,
        inline code, bold, italic and bold-italic styling.
        There is also some effort for list supported (ordered / unordered) in
        that typical characters are replaced by respective markdown characters.

        'tables'/'images' indicate whether this execution should output these
        objects.
        """

        if clip is None:
            clip = parms.clip
        out_string = ""
        # This is a list of tuples (linerect, spanlist)
        nlines = [
            l
            for l in get_raw_lines(parms.textpage, clip=clip, tolerance=3)
            if not intersects_rects(l[0], parms.tab_rects.values())
        ]

        parms.line_rects.extend(
            [l[0] for l in nlines if not intersects_rects(l[0], parms.tab_rects.values())]
        )  # store line rectangles

        prev_lrect = None  # previous line rectangle
        prev_bno = -1  # previous block number of line
        code = False  # mode indicator: outputting code
        prev_hdr_string = None

        for lrect, spans in nlines:
            # there may be tables or images inside the text block: skip them
            if intersects_rects(lrect, parms.img_rects):
                continue

            # ------------------------------------------------------------
            # Pick up tables ABOVE this text block
            # ------------------------------------------------------------
            if tables:
                for i, _ in sorted(
                    [
                        j
                        for j in parms.tab_rects.items()
                        if j[1].y1 <= lrect.y0 and not (j[1] & lrect).is_empty
                    ],
                    key=lambda j: (j[1].y1, j[1].x0),
                ):
                    out_string += "\n" + parms.tabs[i].to_markdown(clean=False) + "\n"
                    if EXTRACT_WORDS:
                        # for "words" extraction, add table cells as line rects
                        cells = sorted(
                            set(
                                [
                                    pymupdf.Rect(c)
                                    for c in parms.tabs[i].header.cells
                                    + parms.tabs[i].cells
                                    if c is not None
                                ]
                            ),
                            key=lambda c: (c.y1, c.x0),
                        )
                        parms.line_rects.extend(cells)
                    del tab_rects[i]

            # ------------------------------------------------------------
            # Pick up images / graphics ABOVE this text block
            # ------------------------------------------------------------
            if images:
                for i in range(len(parms.img_rects)):
                    if i in parms.deleted_images:
                        continue
                    r = parms.img_rects[i]
                    if r.y1 <= lrect.y0 and not (r & lrect).is_empty:
                        pathname = save_image(parms, r, i)
                        if pathname:
                            out_string += GRAPHICS_TEXT % pathname

                        # recursive invocation
                        if force_text:
                            img_txt = write_text(
                                parms,
                                r,
                                tables=False,
                                images=False,
                                force_text=True,
                            )

                            if not is_white(img_txt):
                                out_string += img_txt
                        parms.deleted_images.append(i)

            parms.line_rects.append(lrect)
            text = " ".join([s["text"] for s in spans])

            # full line mono-spaced?
            if not IGNORE_CODE:
                all_mono = all([s["flags"] & 8 for s in spans])
            else:
                all_mono = False

            if all_mono:
                if not code:  # if not already in code output mode:
                    out_string += "```\n"  # switch on "code" mode
                    code = True
                # compute approx. distance from left - assuming a width
                # of 0.5*fontsize.
                delta = int((lrect.x0 - clip.x0) / (spans[0]["size"] * 0.5))
                indent = " " * delta

                out_string += indent + text + "\n"
                continue  # done with this line

            span0 = spans[0]
            bno = span0["block"]  # block number of line
            if bno != prev_bno:
                out_string += "\n"
                prev_bno = bno

            if (  # check if we need another line break
                prev_lrect
                and lrect.y1 - prev_lrect.y1 > lrect.height * 1.5
                or span0["text"].startswith("[")
                or span0["text"].startswith(bullet)
                or span0["flags"] & 1  # superscript?
            ):
                out_string += "\n"
            prev_lrect = lrect

            # if line is a header, this will return multiple "#" characters
            hdr_string = get_header_id(span0, page=parms.page)

            # intercept if header text has been broken in multiple lines
            if hdr_string and hdr_string == prev_hdr_string:
                while out_string.endswith("\n"):
                    out_string = out_string[:-1]
                out_string = out_string[:-1] + " " + text + "\n"
                continue

            prev_hdr_string = hdr_string
            if hdr_string.startswith("#"):  # if a header line skip the rest
                out_string += hdr_string + text + "\n"
                continue

            # this line is not all-mono, so switch off "code" mode
            if code:  # in code output mode?
                out_string += "```\n"  # switch of code mode
                code = False

            for i, s in enumerate(spans):  # iterate spans of the line
                # decode font properties
                mono = s["flags"] & 8 and IGNORE_CODE is False
                bold = s["flags"] & 16
                italic = s["flags"] & 2

                if mono:
                    # this is text in some monospaced font
                    out_string += f"`{s['text'].strip()}` "
                else:  # not a mono text
                    prefix = ""
                    suffix = ""
                    if hdr_string == "":
                        if bold:
                            prefix = "**"
                            suffix += "**"
                        if italic:
                            prefix += "_"
                            suffix = "_" + suffix

                    # convert intersecting link to markdown syntax
                    ltext = resolve_links(parms.links, s)
                    if ltext:
                        text = f"{hdr_string}{prefix}{ltext}{suffix} "
                    else:
                        text = f"{hdr_string}{prefix}{s['text'].strip()}{suffix} "
                    if text.startswith(bullet):
                        text = text[1:]
                        if len(text) > 1 and text[1] == " ":
                            t = "-"
                        else:
                            t = "- "
                        text = t + text[1:]
                        dist = span0["bbox"][0] - clip.x0
                        cwidth = (span0["bbox"][2] - span0["bbox"][0]) / len(
                            span0["text"]
                        )
<<<<<<< HEAD
                        if cwidth == 0:
                            cwidth = 1
=======
                        if cwidth == 0.0:
                            cwidth = span0["size"] * 0.5
>>>>>>> 0362d280
                        text = " " * int(round(dist / cwidth)) + text

                    out_string += text
            if not code:
                out_string += "\n"
        out_string += "\n"
        if code:
            out_string += "```\n"  # switch of code mode
            code = False

        return (
            out_string.replace(" \n", "\n").replace("  ", " ").replace("\n\n\n", "\n\n")
        )

    def is_in_rects(rect, rect_list):
        """Check if rect is contained in a rect of the list."""
        for i, r in enumerate(rect_list, start=1):
            if rect in r:
                return i
        return 0

    def intersects_rects(rect, rect_list):
        """Check if middle of rect is contained in a rect of the list."""
        delta = (-1, -1, 1, 1)  # enlarge rect_list members somewhat by this
        for i, r in enumerate(rect_list, start=1):
            if (rect.tl + rect.br) / 2 in r + delta:  # middle point is inside r
                return i
        return 0

    def output_tables(parms, text_rect):
        """Output tables above given text rectangle."""
        this_md = ""  # markdown string for table(s) content
        if text_rect is not None:  # select tables above the text block
            for i, trect in sorted(
                [j for j in parms.tab_rects.items() if j[1].y1 <= text_rect.y0],
                key=lambda j: (j[1].y1, j[1].x0),
            ):
                this_md += parms.tabs[i].to_markdown(clean=False)
                if EXTRACT_WORDS:
                    # for "words" extraction, add table cells as line rects
                    cells = sorted(
                        set(
                            [
                                pymupdf.Rect(c)
                                for c in parms.tabs[i].header.cells
                                + parms.tabs[i].cells
                                if c is not None
                            ]
                        ),
                        key=lambda c: (c.y1, c.x0),
                    )
                    parms.line_rects.extend(cells)
                del parms.tab_rects[i]  # do not touch this table twice

        else:  # output all remaining tables
            for i, trect in sorted(
                parms.tab_rects.items(),
                key=lambda j: (j[1].y1, j[1].x0),
            ):
                this_md += parms.tabs[i].to_markdown(clean=False)
                if EXTRACT_WORDS:
                    # for "words" extraction, add table cells as line rects
                    cells = sorted(
                        set(
                            [
                                pymupdf.Rect(c)
                                for c in parms.tabs[i].header.cells
                                + parms.tabs[i].cells
                                if c is not None
                            ]
                        ),
                        key=lambda c: (c.y1, c.x0),
                    )
                    parms.line_rects.extend(cells)
                del parms.tab_rects[i]  # do not touch this table twice
        return this_md

    def output_images(parms, text_rect):
        """Output images and graphics above text rectangle."""
        if not parms.img_rects:
            return ""
        this_md = ""  # markdown string
        if text_rect is not None:  # select images above the text block
            for i, img_rect in enumerate(parms.img_rects):
                if img_rect.y0 > text_rect.y0:
                    continue
                if img_rect.x0 >= text_rect.x1 or img_rect.x1 <= text_rect.x0:
                    continue
                if i in parms.deleted_images:
                    continue
                pathname = save_image(parms, img_rect, i)
                parms.deleted_images.append(i)  # do not touch this image twice
                if pathname:
                    this_md += GRAPHICS_TEXT % pathname
                if force_text:
                    img_txt = write_text(
                        parms,
                        img_rect,
                        tables=False,  # we have no tables here
                        images=False,  # we have no other images here
                        force_text=True,
                    )
                    if not is_white(img_txt):  # was there text at all?
                        this_md += img_txt
        else:  # output all remaining images
            for i, img_rect in enumerate(parms.img_rects):
                if i in parms.deleted_images:
                    continue
                pathname = save_image(parms, img_rect, i)
                parms.deleted_images.append(i)  # do not touch this image twice
                if pathname:
                    this_md += GRAPHICS_TEXT % pathname
                if force_text:
                    img_txt = write_text(
                        parms,
                        img_rect,
                        tables=False,  # we have no tables here
                        images=False,  # we have no other images here
                        force_text=True,
                    )
                    if not is_white(img_txt):
                        this_md += img_txt

        return this_md

    def get_bg_color(page):
        """Determine the background color of the page.

        The function returns a PDF RGB color triple or None.
        We check the color of 10 x 10 pixel areas in the four corners of the
        page. If they are unicolor and of the same color, we assume this to
        be the background color.
        """
        pix = page.get_pixmap(clip=(0, 0, 10, 10))
        if not pix.is_unicolor:
            return None
        pixel_ul = pix.pixel(0, 0)  # upper left color
        pix = page.get_pixmap(clip=(page.rect.width - 10, 0, page.rect.width, 10))
        if not pix.is_unicolor:
            return None
        pixel_ur = pix.pixel(0, 0)  # upper right color
        if not pixel_ul == pixel_ur:
            return None
        pix = page.get_pixmap(clip=(0, page.rect.height - 10, 10, page.rect.height))
        if not pix.is_unicolor:
            return None
        pixel_ll = pix.pixel(0, 0)  # lower left color
        if not pixel_ul == pixel_ll:
            return None
        pix = page.get_pixmap(
            clip=(
                page.rect.width - 10,
                page.rect.height - 10,
                page.rect.width,
                page.rect.height,
            )
        )
        if not pix.is_unicolor:
            return None
        pixel_lr = pix.pixel(0, 0)  # lower right color
        if not pixel_ul == pixel_lr:
            return None
        return (pixel_ul[0] / 255, pixel_ul[1] / 255, pixel_ul[2] / 255)

    def get_metadata(doc, pno):
        meta = doc.metadata.copy()
        meta["file_path"] = FILENAME
        meta["page_count"] = doc.page_count
        meta["page"] = pno + 1
        return meta

    def sort_words(words: list) -> list:
        """Reorder words in lines.

        The argument list must be presorted by bottom, then left coordinates.

        Words with similar top / bottom coordinates are assumed to belong to
        the same line and will be sorted left to right within that line.
        """
        if not words:
            return []
        nwords = []
        line = [words[0]]
        lrect = pymupdf.Rect(words[0][:4])
        for w in words[1:]:
            if abs(w[1] - lrect.y0) <= 3 or abs(w[3] - lrect.y1) <= 3:
                line.append(w)
                lrect |= w[:4]
            else:
                line.sort(key=lambda w: w[0])
                nwords.extend(line)
                line = [w]
                lrect = pymupdf.Rect(w[:4])
        line.sort(key=lambda w: w[0])
        nwords.extend(line)
        return nwords

    def get_page_output(doc, pno, margins, textflags, FILENAME):
        """Process one page.

        Args:
            doc: pymupdf.Document
            pno: 0-based page number
            textflags: text extraction flag bits

        Returns:
            Markdown string of page content and image, table and vector
            graphics information.
        """
        page = doc[pno]
        page.remove_rotation()  # make sure we work on rotation=0
        parms = Parameters()  # all page information
        parms.page = page
        parms.filename = FILENAME
        parms.md_string = ""
        parms.images = []
        parms.tables = []
        parms.graphics = []
        parms.words = []
        parms.line_rects = []
        # determine background color
        parms.bg_color = get_bg_color(page)
        # catch too-many-graphics situation
        if GRAPHICS_LIMIT is not None:
            test_paths = page.get_cdrawings()  # fastest access to graphics
            if (excess := len(test_paths)) > GRAPHICS_LIMIT:
                parms.md_string = (
                    f"\n**Ignoring page {page.number} with {excess}+ vector graphics.**"
                )
                parms.md_string += "\n\n-----\n\n"
                return parms
        left, top, right, bottom = margins
        parms.clip = page.rect + (left, top, -right, -bottom)

        # extract external links on page
        parms.links = [l for l in page.get_links() if l["kind"] == pymupdf.LINK_URI]

        # make a TextPage for all later extractions
        parms.textpage = page.get_textpage(flags=textflags, clip=parms.clip)

<<<<<<< HEAD
        # extract images on page
        img_info = page.get_image_info()
        for i in range(len(img_info)):
            item = img_info[i]
            bbox = pymupdf.Rect(item["bbox"]) & parms.clip
            item["bbox"] = +bbox
            img_info[i] = item
        img_info = [
            i
            for i in img_info
            if i["bbox"].width >= image_size_limit * parms.clip.width
            and i["bbox"].height >= image_size_limit * parms.clip.height
        ]
        # sort descending by image area size
        img_info.sort(key=lambda i: abs(i["bbox"]), reverse=True)
        img_info = img_info[:30]  # only accept the largest up to 30 images
        # run from back to front (= small to large)
        for i in range(len(img_info) - 1, 0, -1):
            r = img_info[i]["bbox"]
            if r.is_empty:
                del img_info[i]
                continue
            for j in range(i):  # image areas larger than r
                if r in img_info[j]["bbox"]:
                    del img_info[i]  # contained in some larger image
                    break
        parms.images = img_info
=======
        extract_images_on_page = {
            "simple": extract_images_on_page_simple,
            "simple-drop": extract_images_on_page_simple_drop,
        }[image_extract_algorithm]

        parms.images = extract_images_on_page(page, parms, image_size_limit)
>>>>>>> 0362d280
        parms.img_rects = [i["bbox"] for i in parms.images]

        # Locate all tables on page
        parms.tabs = page.find_tables(clip=parms.clip, strategy=table_strategy)
        # Make a list of table boundary boxes.
        # Must include the header bbox (which may exist outside tab.bbox)
        tab_rects = {}
        for i, t in enumerate(parms.tabs):
            tab_rects[i] = pymupdf.Rect(t.bbox) | pymupdf.Rect(t.header.bbox)
            tab_dict = {
                "bbox": tuple(tab_rects[i]),
                "rows": t.row_count,
                "columns": t.col_count,
            }
            parms.tables.append(tab_dict)
        parms.tab_rects = tab_rects
        # list of table rectangles
        parms.tab_rects0 = list(tab_rects.values())

        # Select paths not intersecting any table.
        # Ignore full page graphics.
        # Ignore fill paths having the background color.
        paths = [
            p
            for p in page.get_drawings()
            if not intersects_rects(p["rect"], parms.tab_rects0)
            and p["rect"] in parms.clip
            and 3 < p["rect"].width < parms.clip.width
            and 3 < p["rect"].height < parms.clip.height
            and not (p["type"] == "f" and p["fill"] == parms.bg_color)
        ]

        # We also ignore vector graphics that only represent
        # "text emphasizing sugar".
        vg_clusters0 = []  # worthwhile vector graphics go here

        # walk through all vector graphics outside any table
        for bbox in refine_boxes(page.cluster_drawings(drawings=paths)):
            if is_significant(bbox, paths):
                vg_clusters0.append(bbox)

        # remove paths that are not in some relevant graphic
        parms.actual_paths = [p for p in paths if is_in_rects(p["rect"], vg_clusters0)]

        # also add image rectangles to the list
        vg_clusters0.extend(parms.img_rects)
        parms.img_rects.extend(vg_clusters0)
        parms.img_rects = sorted(set(parms.img_rects), key=lambda r: (r.y1, r.x0))
        parms.deleted_images = []
        # these may no longer be pairwise disjoint:
        # remove area overlaps by joining into larger rects
        parms.vg_clusters0 = refine_boxes(vg_clusters0)

        parms.vg_clusters = dict((i, r) for i, r in enumerate(parms.vg_clusters0))

        # identify text bboxes on page, avoiding tables, images and graphics
        text_rects = column_boxes(
            parms.page,
            paths=parms.actual_paths,
            no_image_text=True,
            textpage=parms.textpage,
            avoid=parms.tab_rects0 + parms.vg_clusters0,
            footer_margin=margins[3],
            header_margin=margins[1],
        )

        """
        ------------------------------------------------------------------
        Extract markdown text iterating over text rectangles.
        We also output any tables. They may live above, below or inside
        the text rectangles.
        ------------------------------------------------------------------
        """
        for text_rect in text_rects:
            # output tables above this rectangle
            parms.md_string += output_tables(parms, text_rect)
            parms.md_string += output_images(parms, text_rect)

            # output text inside this rectangle
            parms.md_string += write_text(
                parms,
                text_rect,
                force_text=force_text,
                images=True,
                tables=True,
            )

        parms.md_string = parms.md_string.replace(" ,", ",").replace("-\n", "")

        # write any remaining tables and images
        parms.md_string += output_tables(parms, None)
        parms.md_string += output_images(parms, None)

        parms.md_string += "\n-----\n\n"
        while parms.md_string.startswith("\n"):
            parms.md_string = parms.md_string[1:]
        parms.md_string = parms.md_string.replace(chr(0), chr(0xFFFD))

        if EXTRACT_WORDS is True:
            # output words in sequence compliant with Markdown text
            rawwords = parms.textpage.extractWORDS()
            rawwords.sort(key=lambda w: (w[3], w[0]))

            words = []
            for lrect in parms.line_rects:
                lwords = []
                for w in rawwords:
                    wrect = pymupdf.Rect(w[:4])
                    if wrect in lrect:
                        lwords.append(w)
                words.extend(sort_words(lwords))

            # remove word duplicates without spoiling the sequence
            # duplicates may occur for multiple reasons
            nwords = []  # words w/o duplicates
            for w in words:
                if w not in nwords:
                    nwords.append(w)
            words = nwords

        else:
            words = []
        parms.words = words
        return parms

    if page_chunks is False:
        document_output = ""
    else:
        document_output = []

    # read the Table of Contents
    toc = doc.get_toc()

    textflags = pymupdf.TEXT_MEDIABOX_CLIP | pymupdf.TEXT_ACCURATE_BBOXES

    if show_progress:
        print(f"Processing {FILENAME}...")
        pages = ProgressBar(pages)
    for pno in pages:
        parms = get_page_output(doc, pno, margins, textflags, FILENAME)
        if page_chunks is False:
            document_output += parms.md_string
        else:
            # build subet of TOC for this page
            page_tocs = [t for t in toc if t[-1] == pno + 1]

            metadata = get_metadata(doc, pno)
            document_output.append(
                {
                    "metadata": metadata,
                    "toc_items": page_tocs,
                    "tables": parms.tables,
                    "images": parms.images,
                    "graphics": parms.graphics,
                    "text": parms.md_string,
                    "words": parms.words,
                }
            )
        del parms

    return document_output


def extract_images_on_page_simple(page, parms, image_size_limit):
    # extract images on page
    # ignore images contained in some other one (simplified mechanism)
    img_info = page.get_image_info()
    for i in range(len(img_info)):
        item = img_info[i]
        item["bbox"] = pymupdf.Rect(item["bbox"]) & parms.clip
        img_info[i] = item

    # sort descending by image area size
    img_info.sort(key=lambda i: abs(i["bbox"]), reverse=True)
    # run from back to front (= small to large)
    for i in range(len(img_info) - 1, 0, -1):
        r = img_info[i]["bbox"]
        if r.is_empty:
            del img_info[i]
            continue
        for j in range(i):  # image areas larger than r
            if r in img_info[j]["bbox"]:
                del img_info[i]  # contained in some larger image
                break

    return img_info


def filter_small_images(page, parms, image_size_limit):
    img_info = []
    for item in page.get_image_info():
        r = pymupdf.Rect(item["bbox"]) & parms.clip
        if r.is_empty or (
            max(r.width / page.rect.width, r.height / page.rect.height)
            < image_size_limit
        ):
            continue
        item["bbox"] = r
        img_info.append(item)
    return img_info


def extract_images_on_page_simple_drop(page, parms, image_size_limit):
    img_info = filter_small_images(page, parms, image_size_limit)

    # sort descending by image area size
    img_info.sort(key=lambda i: abs(i["bbox"]), reverse=True)
    # run from back to front (= small to large)
    for i in range(len(img_info) - 1, 0, -1):
        r = img_info[i]["bbox"]
        if r.is_empty:
            del img_info[i]
            continue
        for j in range(i):  # image areas larger than r
            if r in img_info[j]["bbox"]:
                del img_info[i]  # contained in some larger image
                break

    return img_info


if __name__ == "__main__":
    import pathlib
    import sys
    import time

    try:
        filename = (
            "C:/Users/haral/OneDrive/Desktop/pymupdf4llm/issues/0225/e000050.full.pdf"
        )
    except IndexError:
        print(f"Usage:\npython {os.path.basename(__file__)} input.pdf")
        sys.exit()

    t0 = time.perf_counter()  # start a time

    doc = pymupdf.open(filename)  # open input file
    parms = sys.argv[2:]  # contains ["-pages", "PAGES"] or empty list
    pages = range(doc.page_count)  # default page range
    if len(parms) == 2 and parms[0] == "-pages":  # page sub-selection given
        pages = []  # list of desired page numbers

        # replace any variable "N" by page count
        pages_spec = parms[1].replace("N", f"{doc.page_count}")
        for spec in pages_spec.split(","):
            if "-" in spec:
                start, end = map(int, spec.split("-"))
                pages.extend(range(start - 1, end))
            else:
                pages.append(int(spec) - 1)

        # make a set of invalid page numbers
        wrong_pages = set([n + 1 for n in pages if n >= doc.page_count][:4])
        if wrong_pages != set():  # if any invalid numbers given, exit.
            sys.exit(f"Page number(s) {wrong_pages} not in '{doc}'.")

    # get the markdown string
    md_string = to_markdown(
        doc,
        pages=pages,
        write_images=True,
        force_text=False,
        image_path=r"C:\Users\haral\OneDrive\Desktop\pymupdf4llm\rag\pymupdf4llm\pymupdf4llm\helpers",
    )
    FILENAME = doc.name
    # output to a text file with extension ".md"
    outname = FILENAME.replace(".pdf", ".md")
    pathlib.Path(outname).write_bytes(md_string.encode())
    t1 = time.perf_counter()  # stop timer
    print(f"Markdown creation time for {FILENAME=} {round(t1-t0,2)} sec.")<|MERGE_RESOLUTION|>--- conflicted
+++ resolved
@@ -251,14 +251,9 @@
     fontsize_limit=3,
     ignore_code=False,
     extract_words=False,
-<<<<<<< HEAD
     show_progress=False,
 ):
-=======
-    show_progress=True,
-    image_extract_algorithm="simple-drop",
 ) -> str:
->>>>>>> 0362d280
     """Process the document and return the text of the selected pages.
 
     Args:
@@ -590,13 +585,8 @@
                         cwidth = (span0["bbox"][2] - span0["bbox"][0]) / len(
                             span0["text"]
                         )
-<<<<<<< HEAD
-                        if cwidth == 0:
-                            cwidth = 1
-=======
                         if cwidth == 0.0:
                             cwidth = span0["size"] * 0.5
->>>>>>> 0362d280
                         text = " " * int(round(dist / cwidth)) + text
 
                     out_string += text
@@ -837,7 +827,6 @@
         # make a TextPage for all later extractions
         parms.textpage = page.get_textpage(flags=textflags, clip=parms.clip)
 
-<<<<<<< HEAD
         # extract images on page
         img_info = page.get_image_info()
         for i in range(len(img_info)):
@@ -865,14 +854,7 @@
                     del img_info[i]  # contained in some larger image
                     break
         parms.images = img_info
-=======
-        extract_images_on_page = {
-            "simple": extract_images_on_page_simple,
-            "simple-drop": extract_images_on_page_simple_drop,
-        }[image_extract_algorithm]
-
-        parms.images = extract_images_on_page(page, parms, image_size_limit)
->>>>>>> 0362d280
+
         parms.img_rects = [i["bbox"] for i in parms.images]
 
         # Locate all tables on page
